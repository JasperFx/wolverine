version: "3"

networks:
    app-tier:
        driver: bridge

services:
    postgresql:
        image: "postgres:latest"
        ports:
            - "5433:5432"
        environment:
            - POSTGRES_DATABASE=postgres
            - POSTGRES_USER=postgres
            - POSTGRES_PASSWORD=postgres

    gcp-pubsub:
        image: gcr.io/google.com/cloudsdktool/google-cloud-cli:emulators
        ports:
            - "8085:8085"
        command:
            [
                "gcloud",
                "--quiet",
                "beta",
                "emulators",
                "pubsub",
                "start",
                "--host-port",
                "0.0.0.0:8085",
                "--project",
                "wolverine",
                "--verbosity",
                "debug",
                "--log-http",
                "--user-output-enabled",
            ]

<<<<<<< HEAD
    rabbitmq:
        image: "rabbitmq:management"
        ports:
            - "5672:5672"
            - "15672:15672"

    sqlserver:
        image: "mcr.microsoft.com/azure-sql-edge"
        ports:
            - "1434:1433"
        environment:
            - "ACCEPT_EULA=Y"
            - "SA_PASSWORD=P@55w0rd"
            - "MSSQL_PID=Developer"

    pulsar:
        image: "apachepulsar/pulsar:latest"
        ports:
            - "6650:6650"
            - "8080:8080"
        command: bin/pulsar standalone

    localstack:
        image: localstack/localstack
        ports:
            - "127.0.0.1:4566:4566" # LocalStack Gateway
            - "127.0.0.1:4510-4559:4510-4559" # external services port range
        environment:
            - DEBUG=${DEBUG-}
            - PERSISTENCE=${PERSISTENCE-}
            - LAMBDA_EXECUTOR=${LAMBDA_EXECUTOR-}
            - LOCALSTACK_API_KEY=${LOCALSTACK_API_KEY-} # only required for Pro
            - DOCKER_HOST=unix:///var/run/docker.sock
        volumes:
            - "${LOCALSTACK_VOLUME_DIR:-./volume}:/var/lib/localstack"
            - "/var/run/docker.sock:/var/run/docker.sock"

    zookeeper:
        image: confluentinc/cp-zookeeper:latest
        environment:
            ZOOKEEPER_CLIENT_PORT: 2181
            ZOOKEEPER_TICK_TIME: 2000
        ports:
            - 22181:2181

    kafka:
        image: confluentinc/cp-kafka:latest
        depends_on:
            - zookeeper
        ports:
            - 29092:29092
        environment:
            KAFKA_BROKER_ID: 1
            KAFKA_ZOOKEEPER_CONNECT: zookeeper:2181
            KAFKA_ADVERTISED_LISTENERS: PLAINTEXT://kafka:9092,PLAINTEXT_HOST://localhost:29092
            KAFKA_LISTENER_SECURITY_PROTOCOL_MAP: PLAINTEXT:PLAINTEXT,PLAINTEXT_HOST:PLAINTEXT
            KAFKA_INTER_BROKER_LISTENER_NAME: PLAINTEXT
            KAFKA_OFFSETS_TOPIC_REPLICATION_FACTOR: 1
=======
  localstack:
    image: localstack/localstack:stable
    ports:
      - "127.0.0.1:4566:4566"            # LocalStack Gateway
      - "127.0.0.1:4510-4559:4510-4559"  # external services port range
    environment:
      - DEBUG=${DEBUG-}
      - PERSISTENCE=${PERSISTENCE-}
      - LAMBDA_EXECUTOR=${LAMBDA_EXECUTOR-}
      - LOCALSTACK_API_KEY=${LOCALSTACK_API_KEY-}  # only required for Pro
      - DOCKER_HOST=unix:///var/run/docker.sock
    volumes:
      - "${LOCALSTACK_VOLUME_DIR:-./volume}:/var/lib/localstack"
      - "/var/run/docker.sock:/var/run/docker.sock"

  zookeeper:
    image: confluentinc/cp-zookeeper:latest
    environment:
      ZOOKEEPER_CLIENT_PORT: 2181
      ZOOKEEPER_TICK_TIME: 2000
    ports:
      - 22181:2181
  
  kafka:
    image: confluentinc/confluent-local:latest
    ports:
      - "8082:8082"
      - "9092:9092"
      - "9101:9101"
>>>>>>> 263d91d1
<|MERGE_RESOLUTION|>--- conflicted
+++ resolved
@@ -36,68 +36,8 @@
                 "--user-output-enabled",
             ]
 
-<<<<<<< HEAD
-    rabbitmq:
-        image: "rabbitmq:management"
-        ports:
-            - "5672:5672"
-            - "15672:15672"
-
-    sqlserver:
-        image: "mcr.microsoft.com/azure-sql-edge"
-        ports:
-            - "1434:1433"
-        environment:
-            - "ACCEPT_EULA=Y"
-            - "SA_PASSWORD=P@55w0rd"
-            - "MSSQL_PID=Developer"
-
-    pulsar:
-        image: "apachepulsar/pulsar:latest"
-        ports:
-            - "6650:6650"
-            - "8080:8080"
-        command: bin/pulsar standalone
-
-    localstack:
-        image: localstack/localstack
-        ports:
-            - "127.0.0.1:4566:4566" # LocalStack Gateway
-            - "127.0.0.1:4510-4559:4510-4559" # external services port range
-        environment:
-            - DEBUG=${DEBUG-}
-            - PERSISTENCE=${PERSISTENCE-}
-            - LAMBDA_EXECUTOR=${LAMBDA_EXECUTOR-}
-            - LOCALSTACK_API_KEY=${LOCALSTACK_API_KEY-} # only required for Pro
-            - DOCKER_HOST=unix:///var/run/docker.sock
-        volumes:
-            - "${LOCALSTACK_VOLUME_DIR:-./volume}:/var/lib/localstack"
-            - "/var/run/docker.sock:/var/run/docker.sock"
-
-    zookeeper:
-        image: confluentinc/cp-zookeeper:latest
-        environment:
-            ZOOKEEPER_CLIENT_PORT: 2181
-            ZOOKEEPER_TICK_TIME: 2000
-        ports:
-            - 22181:2181
-
-    kafka:
-        image: confluentinc/cp-kafka:latest
-        depends_on:
-            - zookeeper
-        ports:
-            - 29092:29092
-        environment:
-            KAFKA_BROKER_ID: 1
-            KAFKA_ZOOKEEPER_CONNECT: zookeeper:2181
-            KAFKA_ADVERTISED_LISTENERS: PLAINTEXT://kafka:9092,PLAINTEXT_HOST://localhost:29092
-            KAFKA_LISTENER_SECURITY_PROTOCOL_MAP: PLAINTEXT:PLAINTEXT,PLAINTEXT_HOST:PLAINTEXT
-            KAFKA_INTER_BROKER_LISTENER_NAME: PLAINTEXT
-            KAFKA_OFFSETS_TOPIC_REPLICATION_FACTOR: 1
-=======
   localstack:
-    image: localstack/localstack:stable
+    image: localstack/localstack
     ports:
       - "127.0.0.1:4566:4566"            # LocalStack Gateway
       - "127.0.0.1:4510-4559:4510-4559"  # external services port range
@@ -120,9 +60,15 @@
       - 22181:2181
   
   kafka:
-    image: confluentinc/confluent-local:latest
+    image: confluentinc/cp-kafka:latest
+    depends_on:
+      - zookeeper
     ports:
-      - "8082:8082"
-      - "9092:9092"
-      - "9101:9101"
->>>>>>> 263d91d1
+      - 29092:29092
+    environment:
+      KAFKA_BROKER_ID: 1
+      KAFKA_ZOOKEEPER_CONNECT: zookeeper:2181
+      KAFKA_ADVERTISED_LISTENERS: PLAINTEXT://kafka:9092,PLAINTEXT_HOST://localhost:29092
+      KAFKA_LISTENER_SECURITY_PROTOCOL_MAP: PLAINTEXT:PLAINTEXT,PLAINTEXT_HOST:PLAINTEXT
+      KAFKA_INTER_BROKER_LISTENER_NAME: PLAINTEXT
+      KAFKA_OFFSETS_TOPIC_REPLICATION_FACTOR: 1