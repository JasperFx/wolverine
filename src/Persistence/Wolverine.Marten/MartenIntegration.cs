--- conflicted
+++ resolved
@@ -73,13 +73,8 @@
             {
                 return runtime.RoutingFor(wrappedType).Routes;
             }
-<<<<<<< HEAD
-            
-            MessageRoute[] innerRoutes = [];
-=======
 
             MessageRoute[] innerRoutes = Array.Empty<MessageRoute>();
->>>>>>> b8e5cd08
             if (messageType.IsConcrete())
             {
                 var inner = runtime.RoutingFor(wrappedType);
