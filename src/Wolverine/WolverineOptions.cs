--- conflicted
+++ resolved
@@ -22,13 +22,8 @@
 /// </summary>
 public sealed partial class WolverineOptions
 {
-<<<<<<< HEAD
-    private readonly List<Action<WolverineOptions>> _lazyActions = [];
-    
-=======
     private readonly List<Action<WolverineOptions>> _lazyActions = new();
 
->>>>>>> b8e5cd08
     public WolverineOptions() : this(null)
     {
     }
@@ -106,7 +101,7 @@
     ///     methods or Lamar's registry DSL syntax . This usage will have access to the application's
     ///     full ServiceCollection *at the time of this call*
     /// </summary>
-    public ServiceRegistry Services { get; } = [];
+    public ServiceRegistry Services { get; } = new();
 
     internal HandlerGraph HandlerGraph { get; } = new();
 
