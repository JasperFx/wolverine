--- conflicted
+++ resolved
@@ -184,12 +184,8 @@
             throw new InvalidOperationException("No Envelope is active for this context");
         }
 
-<<<<<<< HEAD
         var deadLetterQueue = tryGetDeadLetterQueue(_channel, Envelope);
         if (deadLetterQueue is not null)
-=======
-        if (_channel is ISupportDeadLetterQueue { NativeDeadLetterQueueEnabled: true } c)
->>>>>>> 9f2d43da
         {
             if (Envelope.Batch != null)
             {
