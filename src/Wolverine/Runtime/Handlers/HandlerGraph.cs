--- conflicted
+++ resolved
@@ -1,7 +1,6 @@
 ﻿using System.Collections.Immutable;
 using System.Diagnostics;
 using System.Reflection;
-using ImTools;
 using JasperFx.CodeGeneration;
 using JasperFx.Core;
 using JasperFx.Core.Reflection;
@@ -168,7 +167,7 @@
         // If none, use the default
         if (sticky == null)
         {
-            if (!chain.HasDefaultNonStickyHandlers())
+            if (!chain.Handlers.Any())
             {
                 throw new NoHandlerForEndpointException(messageType, endpoint.Uri);
             }
@@ -222,7 +221,7 @@
         {
             handler = chain.Handler;
         }
-        else if (!chain.HasDefaultNonStickyHandlers())
+        else if (!chain.Handlers.Any())
         {
             throw new NoHandlerForEndpointException(messageType);
         }
@@ -404,9 +403,6 @@
     {
         if (call.HandlerType.CanBeCastTo<Saga>())
         {
-            if (call.Method.Name == SagaChain.NotFound) return true;
-            
-            // Legal for Start() methods to be be a static 
             if (!call.Method.IsStatic) return true;
 
             if (call.Method.Name.EqualsIgnoreCase("Start")) return true;
@@ -476,35 +472,4 @@
         _messageTypes = _messageTypes.AddOrUpdate(messageAlias, messageType);
         _replyTypes = _replyTypes.Add(messageType);
     }
-<<<<<<< HEAD
-
-    public IEnumerable<HandlerChain> AllChains()
-    {
-        foreach (var chain in Chains)
-        {
-            if (chain.Handlers.Any()) yield return chain;
-
-            foreach (var handlerChain in chain.ByEndpoint)
-            {
-                yield return handlerChain;
-            }
-        }
-    }
-
-    public IEnumerable<Type> AllMessageTypes()
-    {
-        foreach (var chain in Chains)
-        {
-            yield return chain.MessageType;
-
-            foreach (var publishedType in chain.PublishedTypes()) yield return publishedType;
-        }
-
-        foreach (var entry in _messageTypes.Enumerate())
-        {
-            yield return entry.Value;
-        }
-    }
-=======
->>>>>>> 28bf4b15
 }