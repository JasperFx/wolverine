using System.Buffers;
using System.Globalization;
using DotPulsar;
using DotPulsar.Abstractions;
using DotPulsar.Extensions;
using DotPulsar.Internal;
using Wolverine.Runtime;
using Wolverine.Transports;

namespace Wolverine.Pulsar;

internal class PulsarListener : IListener, ISupportDeadLetterQueue, ISupportNativeScheduling
{
    private readonly CancellationToken _cancellation;
    private readonly IConsumer<ReadOnlySequence<byte>>? _consumer;
    private readonly IConsumer<ReadOnlySequence<byte>>? _retryConsumer;
    private readonly CancellationTokenSource _localCancellation;
    private readonly Task? _receivingLoop;
<<<<<<< HEAD
    private readonly Task? _receivingRetryLoop;
    private readonly PulsarSender _sender;
    private IReceiver _receiver;
    private PulsarEndpoint _endpoint;
    private IProducer<ReadOnlySequence<byte>>? _retryLetterQueueProducer;
    private IProducer<ReadOnlySequence<byte>>? _dlqProducer;
=======
    private readonly PulsarSender? _sender;
    private readonly bool _enableRequeue;
    private readonly bool _unsubscribeOnClose;
    private readonly IReceiver _receiver;
>>>>>>> 9f2d43da

    public PulsarListener(IWolverineRuntime runtime, PulsarEndpoint endpoint, IReceiver receiver,
        PulsarTransport transport,
        CancellationToken cancellation)
    {
<<<<<<< HEAD
        _endpoint = endpoint;
        _receiver = receiver ?? throw new ArgumentNullException(nameof(receiver));
=======
        if (receiver == null)
        {
            throw new ArgumentNullException(nameof(receiver));
        }

        _receiver = receiver;

>>>>>>> 9f2d43da
        _cancellation = cancellation;

        Address = endpoint.Uri;

        _enableRequeue = endpoint.EnableRequeue;

        if (_enableRequeue)
        {
            _sender = new PulsarSender(runtime, endpoint, transport, _cancellation);
        }

        _unsubscribeOnClose = endpoint.UnsubscribeOnClose;

        var mapper = endpoint.BuildMapper(runtime);

        _localCancellation = new CancellationTokenSource();

        var combined = CancellationTokenSource.CreateLinkedTokenSource(_cancellation, _localCancellation.Token);

        _consumer = transport.Client!.NewConsumer()
            .SubscriptionName(endpoint.SubscriptionName)
            .SubscriptionType(endpoint.SubscriptionType)
            .Topic(endpoint.PulsarTopic())
            .Create();

        // TODO: check
        NativeDeadLetterQueueEnabled = transport.DeadLetterTopic is not null &&
                                       transport.DeadLetterTopic.Mode != DeadLetterTopicMode.WolverineStorage ||
                                       endpoint.DeadLetterTopic is not null && endpoint.DeadLetterTopic.Mode !=
                                       DeadLetterTopicMode.WolverineStorage;

        NativeRetryLetterQueueEnabled = endpoint.RetryLetterTopic is not null &&
                                        RetryLetterTopic.SupportedSubscriptionTypes.Contains(endpoint.SubscriptionType);

        trySetupNativeResiliency(endpoint, transport);

        _receivingLoop = Task.Run(async () =>
        {

            await foreach (var message in _consumer.Messages(combined.Token))
            {
                var envelope = new PulsarEnvelope(message)
                {
                    Data = message.Data.ToArray()
                };

                mapper.MapIncomingToEnvelope(envelope, message);

                await receiver.ReceivedAsync(this, envelope);
            }


        }, combined.Token);


        if (NativeRetryLetterQueueEnabled)
        {
            _retryConsumer = createRetryConsumer(endpoint, transport);
            _receivingRetryLoop = Task.Run(async () =>
            {
                await foreach (var message in _retryConsumer.Messages(combined.Token))
                {
                    var envelope = new PulsarEnvelope(message)
                    {
                        Data = message.Data.ToArray()
                    };

                    mapper.MapIncomingToEnvelope(envelope, message);

                    await receiver.ReceivedAsync(this, envelope);


                }

            }, combined.Token);
        }
    }

    private void trySetupNativeResiliency(PulsarEndpoint endpoint, PulsarTransport transport)
    {
        if (!NativeRetryLetterQueueEnabled && !NativeDeadLetterQueueEnabled)
        {
            return;
        }

        if (endpoint.RetryLetterTopic is not null)
        {

            _retryLetterQueueProducer = transport.Client!.NewProducer()
                .Topic(getRetryLetterTopicUri(endpoint)!.ToString())
                .Create();
        }

        _dlqProducer = transport.Client!.NewProducer()
            .Topic(getDeadLetteredTopicUri(endpoint).ToString())
            .Create();

    }



    private IConsumer<ReadOnlySequence<byte>> createRetryConsumer(PulsarEndpoint endpoint, PulsarTransport transport)
    {
        var topicRetry = getRetryLetterTopicUri(endpoint);

        return transport.Client!.NewConsumer()
            .SubscriptionName(endpoint.SubscriptionName)
            .SubscriptionType(endpoint.SubscriptionType)
            .Topic(topicRetry!.ToString())
            .Create();
    }

    private Uri? getRetryLetterTopicUri(PulsarEndpoint endpoint)
    {
        return NativeDeadLetterQueueEnabled
            ? PulsarEndpoint.UriFor(endpoint.IsPersistent, endpoint.Tenant, endpoint.Namespace,
                endpoint.RetryLetterTopic?.TopicName ?? $"{endpoint.TopicName}-RETRY")
            : null;
    }

    private Uri getDeadLetteredTopicUri(PulsarEndpoint endpoint)
    {
        var topicDql = PulsarEndpoint.UriFor(endpoint.IsPersistent, endpoint.Tenant, endpoint.Namespace,
            endpoint.DeadLetterTopic?.TopicName ?? $"{endpoint.TopicName}-DLQ");

        return topicDql;
    }

    public ValueTask CompleteAsync(Envelope envelope)
    {
        if (envelope is PulsarEnvelope e)
        {
            if (_consumer != null)
            {
                return _consumer.Acknowledge(e.MessageData, _cancellation);
            }
        }

        return ValueTask.CompletedTask;
    }

    public IHandlerPipeline? Pipeline => _receiver.Pipeline;

    public async ValueTask DeferAsync(Envelope envelope)
    {
        if (_enableRequeue && _sender is not null && envelope is PulsarEnvelope e)
        {
            await _consumer!.Acknowledge(e.MessageData, _cancellation);
            await _sender.SendAsync(envelope);
        }
    }

    public async ValueTask DisposeAsync()
    {
        _localCancellation.Cancel();

        if (_consumer != null)
        {
            await _consumer.DisposeAsync();
        }

<<<<<<< HEAD
        if (_retryConsumer != null)
        {
            await _retryConsumer.DisposeAsync();
        }

        if (_retryLetterQueueProducer != null)
        {
            await _retryLetterQueueProducer.DisposeAsync();
        }

        if (_dlqProducer != null)
        {
            await _dlqProducer.DisposeAsync();
        }


        await _sender.DisposeAsync();
=======
        if (_sender != null)
        {
            await _sender.DisposeAsync();
        }
>>>>>>> 9f2d43da

        _receivingLoop!.Dispose();
        _receivingRetryLoop?.Dispose();
    }

    public Uri Address { get; }

    public async ValueTask StopAsync()
    {
        if (_consumer == null)
        {
            return;
        }

        if (_unsubscribeOnClose)
        {
            await _consumer.Unsubscribe(_cancellation);
        }

        await _consumer.RedeliverUnacknowledgedMessages(_cancellation);


        if (_retryConsumer != null)
        {
            await _retryConsumer.Unsubscribe(_cancellation);
            await _retryConsumer.RedeliverUnacknowledgedMessages(_cancellation);
        }
    }

    public async Task<bool> TryRequeueAsync(Envelope envelope)
    {
        if (!_enableRequeue)
        {
            throw new InvalidOperationException("Requeue is not enabled for this endpoint");
        }

        if (_sender is not null && envelope is PulsarEnvelope)
        {
            await _sender.SendAsync(envelope);
            return true;
        }

        return false;
    }

    public bool NativeDeadLetterQueueEnabled { get; }
    public RetryLetterTopic? RetryLetterTopic => _endpoint.RetryLetterTopic;
    public async Task MoveToErrorsAsync(Envelope envelope, Exception exception)
    {
        if (NativeDeadLetterQueueEnabled && envelope is PulsarEnvelope e)
        {
            await moveToQueueAsync(envelope, exception, true);
        }
    }

    public bool NativeRetryLetterQueueEnabled { get; }

    public async Task MoveToScheduledUntilAsync(Envelope envelope, DateTimeOffset time)
    {
        if (NativeRetryLetterQueueEnabled && envelope is PulsarEnvelope e)
        {
            await moveToQueueAsync(e, e.Failure, false);
        }
    }


    private async Task moveToQueueAsync(Envelope envelope, Exception exception, bool isDeadLettered = false)
    {
        if (envelope is PulsarEnvelope e)
        {
            var messageMetadata = BuildMessageMetadata(envelope, e, exception, isDeadLettered);

            IConsumer<ReadOnlySequence<byte>>? associatedConsumer;
            IProducer<ReadOnlySequence<byte>> associatedProducer;

            if (NativeRetryLetterQueueEnabled && !isDeadLettered)
            {
                associatedConsumer = _retryConsumer!;
                associatedProducer = _retryLetterQueueProducer!;
            }
            else
            {
                associatedConsumer = _consumer!;
                associatedProducer = _dlqProducer!;
            }

            await associatedConsumer.Acknowledge(e.MessageData,
                _cancellation); // TODO: check: original message should be acked and copy is sent to retry/DLQ
            // TODO: check: what to do with the original message on Wolverine side? I Guess it should be acked? or we could use some kind of RequeueContinuation in FailureRuleCollection. If I understand correctly, Wolverine is/should handle original Wolverine message and its copies across Pulsar's topics as same identity?

            await associatedProducer.Send(messageMetadata, e.MessageData.Data, _cancellation)
                .ConfigureAwait(false);
        }
    }

    private MessageMetadata BuildMessageMetadata(Envelope envelope, PulsarEnvelope e, Exception exception,
        bool isDeadLettered)
    {
        var messageMetadata = new MessageMetadata();

        foreach (var property in e.Headers)
        {
            messageMetadata[property.Key] = property.Value;
        }

        //reconsumeTimesValue = GetReconsumeHeader(messageMetadata);

        if (!e.Headers.TryGetValue(PulsarEnvelopeConstants.RealTopicMetadataKey, out var originTopicNameStr))
        {
            originTopicNameStr = envelope.Headers[EnvelopeConstants.ReplyUriKey];

        }

        messageMetadata[PulsarEnvelopeConstants.RealTopicMetadataKey] = originTopicNameStr;

        var eid = e.Headers.GetValueOrDefault(PulsarEnvelopeConstants.OriginMessageIdMetadataKey,
            e.MessageData.MessageId.ToString());

        if (!e.Headers.ContainsKey(PulsarEnvelopeConstants.OriginMessageIdMetadataKey))
        {
            messageMetadata[PulsarEnvelopeConstants.OriginMessageIdMetadataKey] = eid;
        }


        if (!isDeadLettered)
        {
            messageMetadata[PulsarEnvelopeConstants.ReconsumeTimes] = envelope.Attempts.ToString();
            var delayTime = _endpoint.RetryLetterTopic!.Retry[envelope.Attempts - 1];
            messageMetadata[PulsarEnvelopeConstants.DelayTimeMetadataKey] =
                delayTime.TotalMilliseconds.ToString(CultureInfo.InvariantCulture);
            messageMetadata.DeliverAtTimeAsDateTimeOffset = DateTimeOffset.UtcNow.Add(delayTime);
        }
        else
        {
            //messageMetadata[PulsarEnvelopeConstants.DelayTimeMetadataKey] = null;
            messageMetadata.DeliverAtTimeAsDateTimeOffset = DateTimeOffset.UtcNow;
            e.Headers[PulsarEnvelopeConstants.Exception] = exception.ToString();
        }



        return messageMetadata;
    }
}


public static class MessageExtensions
{
    public static bool TryGetMessageProperty(this DotPulsar.Abstractions.IMessage message, string key, out string val)
    {
        return message.Properties.TryGetValue(key , out val);
    }
}
<|MERGE_RESOLUTION|>--- conflicted
+++ resolved
@@ -16,36 +16,21 @@
     private readonly IConsumer<ReadOnlySequence<byte>>? _retryConsumer;
     private readonly CancellationTokenSource _localCancellation;
     private readonly Task? _receivingLoop;
-<<<<<<< HEAD
-    private readonly Task? _receivingRetryLoop;
-    private readonly PulsarSender _sender;
-    private IReceiver _receiver;
-    private PulsarEndpoint _endpoint;
-    private IProducer<ReadOnlySequence<byte>>? _retryLetterQueueProducer;
-    private IProducer<ReadOnlySequence<byte>>? _dlqProducer;
-=======
     private readonly PulsarSender? _sender;
     private readonly bool _enableRequeue;
     private readonly bool _unsubscribeOnClose;
     private readonly IReceiver _receiver;
->>>>>>> 9f2d43da
+    private readonly Task? _receivingRetryLoop;
+    private PulsarEndpoint _endpoint;
+    private IProducer<ReadOnlySequence<byte>>? _retryLetterQueueProducer;
+    private IProducer<ReadOnlySequence<byte>>? _dlqProducer;
 
     public PulsarListener(IWolverineRuntime runtime, PulsarEndpoint endpoint, IReceiver receiver,
         PulsarTransport transport,
         CancellationToken cancellation)
     {
-<<<<<<< HEAD
         _endpoint = endpoint;
         _receiver = receiver ?? throw new ArgumentNullException(nameof(receiver));
-=======
-        if (receiver == null)
-        {
-            throw new ArgumentNullException(nameof(receiver));
-        }
-
-        _receiver = receiver;
-
->>>>>>> 9f2d43da
         _cancellation = cancellation;
 
         Address = endpoint.Uri;
@@ -207,7 +192,6 @@
             await _consumer.DisposeAsync();
         }
 
-<<<<<<< HEAD
         if (_retryConsumer != null)
         {
             await _retryConsumer.DisposeAsync();
@@ -223,14 +207,10 @@
             await _dlqProducer.DisposeAsync();
         }
 
-
-        await _sender.DisposeAsync();
-=======
         if (_sender != null)
         {
             await _sender.DisposeAsync();
         }
->>>>>>> 9f2d43da
 
         _receivingLoop!.Dispose();
         _receivingRetryLoop?.Dispose();
