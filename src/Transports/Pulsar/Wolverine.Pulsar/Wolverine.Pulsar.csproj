<Project Sdk="Microsoft.NET.Sdk">
    <PropertyGroup>
        <Description>Pulsar Transport for Wolverine Messaging Systems</Description>
        <PackageId>WolverineFx.Pulsar</PackageId>
        <GenerateAssemblyProductAttribute>false</GenerateAssemblyProductAttribute>
        <GenerateAssemblyCopyrightAttribute>false</GenerateAssemblyCopyrightAttribute>
        <GenerateAssemblyVersionAttribute>false</GenerateAssemblyVersionAttribute>
        <GenerateAssemblyFileVersionAttribute>false</GenerateAssemblyFileVersionAttribute>
        <GenerateAssemblyInformationalVersionAttribute>false</GenerateAssemblyInformationalVersionAttribute>
    </PropertyGroup>
    <ItemGroup>
        <ProjectReference Include="..\..\..\Wolverine\Wolverine.csproj" />
    </ItemGroup>

    <ItemGroup>
<<<<<<< HEAD
        <PackageReference Include="DotPulsar" Version="4.2.2" />
=======
        <PackageReference Include="DotPulsar" Version="4.2.4" />
        <PackageReference Include="Microsoft.Extensions.ObjectPool" Version="9.0.5" />
>>>>>>> 9f2d43da
    </ItemGroup>

    <Import Project="../../../../Analysis.Build.props" />
</Project><|MERGE_RESOLUTION|>--- conflicted
+++ resolved
@@ -13,12 +13,8 @@
     </ItemGroup>
 
     <ItemGroup>
-<<<<<<< HEAD
-        <PackageReference Include="DotPulsar" Version="4.2.2" />
-=======
         <PackageReference Include="DotPulsar" Version="4.2.4" />
         <PackageReference Include="Microsoft.Extensions.ObjectPool" Version="9.0.5" />
->>>>>>> 9f2d43da
     </ItemGroup>
 
     <Import Project="../../../../Analysis.Build.props" />
